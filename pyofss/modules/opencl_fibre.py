--- conflicted
+++ resolved
@@ -37,10 +37,7 @@
 
 from .linearity import Linearity
 from .nonlinearity import Nonlinearity
-<<<<<<< HEAD
 from .storage import Storage
-=======
->>>>>>> 50e6921e
 
 OPENCL_OPERATIONS = Template("""
     #ifdef cl_khr_fp64 // Khronos extension
@@ -96,16 +93,12 @@
         int gid = get_global_id(0);
         field[gid] = c${dorf}_new(c${dorf}_abs_squared(field[gid]), (${dorf})0.0f);
     }
-<<<<<<< HEAD
-    
-    
+
     __kernel void cl_norm(__global c${dorf}_t* field,
                           __global c${dorf}_t* err) {
         int i = get_global_id(0);
         err[i] = c${dorf}_mul(field[i], c${dorf}_conj(field[i]));
     }
-=======
->>>>>>> 50e6921e
 
     __kernel void cl_nonlinear(__global c${dorf}_t* field,
                                const ${dorf} gamma,
@@ -193,7 +186,6 @@
             im_gamma, field[gid]);
     }
 
-<<<<<<< HEAD
     __kernel void cl_split(__global c${dorf}_t* field,
                         __global c${dorf}_t* subfield1, __global c${dorf}_t* subfield2,
                         const int n)
@@ -224,8 +216,6 @@
         }
     }
 
-=======
->>>>>>> 50e6921e
 """)
 
 errors = {"cl_ss_symmetric": 3,
@@ -259,24 +249,15 @@
         * cl_ss_sym_rk4
     """
     def __init__(self, name="ocl_fibre", length=1.0, alpha=None,
-                 beta=None, gamma=0.0, method="cl_rk4ip", total_steps=100,
-<<<<<<< HEAD
-                 centre_omega=None, dorf='float', ctx=None, fast_math=False,
-                 use_all=False, self_steepening=False, f_R=0.18,
-                 local_error=1.0e-6,
-                 channels=1, traces=1):
-=======
-                 self_steepening=False, use_all=False, centre_omega=None,
+                 beta=None, gamma=0.0, traces=1,
+                 local_error=1.0e-6, method="cl_rk4ip", total_steps=100,
+                 self_steepening=False,
+                 use_all=False, centre_omega=None,
                  tau_1=12.2e-3, tau_2=32.0e-3, f_R=0.18,
-                 dorf='double', ctx=None, fast_math=False):
->>>>>>> 50e6921e
+                 channels=1, dorf='double', ctx=None, fast_math=False):
 
         self.name = name
         
-        self.domain = None
-
-        self.use_all = use_all
-
         self.domain = None
 
         self.channels = channels
@@ -290,13 +271,8 @@
         self.h_R = None
         self.buf_h_R = None
         self.omega = None
-<<<<<<< HEAD
         self.ss_factor = None
 
-=======
-        self.ss_factor = None            
-        
->>>>>>> 50e6921e
         self.queue = None
         self.np_float = None
         self.np_complex = None
@@ -334,7 +310,6 @@
         self.stepsize = self.length / self.total_steps
         self.zs = np.linspace(0.0, self.length, self.total_steps + 1)
 
-<<<<<<< HEAD
         # Use a list of tuples ( z, A(z) ) for dense output if required:
         self.traces = traces
         self.storage = Storage(self.length, self.traces)
@@ -360,36 +335,20 @@
             self.adaptive = False
             self.method = getattr(self, method.lower())
 
-        if self.use_all == "hollenbeck":
-=======
-        self.method = getattr(self, method.lower())
-
         if self.use_all:
->>>>>>> 50e6921e
             if self_steepening is False:
                 self.cl_n = getattr(self, 'cl_n_with_all')
             else:
                 self.cl_n = getattr(self, 'cl_n_with_all_and_ss')
-<<<<<<< HEAD
-        else:
-            self.cl_n = getattr(self, 'cl_n_default')
-
-        self.linearity = Linearity(alpha, beta, sim_type="default",
-                                   use_cache=True, centre_omega=centre_omega, phase_lim=True)
-        self.nonlinearity = Nonlinearity(gamma, self_steepening=self_steepening,
-                                         use_all=use_all, f_R=f_R)
-=======
         elif self_steepening:
             raise NotImplementedError("Self-steepening without general nonlinearity is not implemented")
         else:
             self.cl_n = getattr(self, 'cl_n_default')
         
         self.linearity = Linearity(alpha, beta, sim_type="default",
-                                    use_cache=True, centre_omega=centre_omega, phase_lim=True)
-        self.nonlinearity = Nonlinearity(gamma, None, self_steepening,
-                                         False, 0,
-                                         use_all, tau_1, tau_2, f_R)
->>>>>>> 50e6921e
+                                   use_cache=True, centre_omega=centre_omega, phase_lim=True)
+        self.nonlinearity = Nonlinearity(gamma, self_steepening=self_steepening,
+                                         use_all=use_all, tau_1=tau_1, tau_2=tau_2, f_R=f_R)
         self.factor = None
 
     def __call__(self, domain, field):
@@ -407,11 +366,7 @@
 
         if self.domain != domain:
             self.domain = domain
-<<<<<<< HEAD
-            if self.use_all == "hollenbeck":
-=======
             if self.use_all:
->>>>>>> 50e6921e
                 self.nonlinearity(self.domain)
                 self.omega = self.nonlinearity.omega
                 self.h_R = self.nonlinearity.h_R
@@ -420,15 +375,9 @@
                     self.nn_factor = 1.0 + self.omega * self.ss_factor
                 else:
                     self.nn_factor = None
-<<<<<<< HEAD
                 if self.channels == 2:
                     self.nn_factor = np.array([self.nn_factor, self.nn_factor])
                     self.h_R = np.array([self.h_R, self.h_R])
-=======
-
-        if self.factor is None:
-            self.factor = self.linearity(domain)
->>>>>>> 50e6921e
 
         if self.factor is None:
             factor = self.linearity(domain)
@@ -634,11 +583,7 @@
         if self.buf_interaction is None:
             self.buf_interaction = cl_array.empty_like(self.buf_field)
 
-<<<<<<< HEAD
-        if self.use_all == "hollenbeck":
-=======
         if self.use_all:
->>>>>>> 50e6921e
             if self.buf_h_R is None:
                 self.buf_h_R = cl_array.to_device(
                                         self.queue, self.h_R.astype(self.np_complex))
@@ -711,7 +656,7 @@
                                   self.np_float(self.gamma), self.np_float(stepsize))
 
     def cl_n_with_all_and_ss(self, field_buffer, stepsize):
-        """ Nonlinear part of step with self_steeppening and raman """
+        """ Nonlinear part of step with self_steepening and raman """
         # |A|^2
         self.cl_copy(self.buf_mod, field_buffer)
         self.prg.cl_square_abs2(self.queue, self.shape, None,
@@ -739,7 +684,7 @@
                              field_buffer.data, self.np_float(stepsize))
 
     def cl_n_with_all(self, field_buffer, stepsize):
-        """ Nonlinear part of step with self_steeppening and raman """
+        """ Nonlinear part of step with self_steepening and raman """
         # |A|^2
         self.cl_copy(self.buf_mod, field_buffer)
         self.prg.cl_square_abs2(self.queue, self.shape, None,
@@ -764,62 +709,6 @@
 
         self.prg.cl_step_mul(self.queue, self.shape, None,
                              field_buffer.data, self.np_float(stepsize))
-
-
-    def cl_n_with_all_and_ss(self, field_buffer, stepsize):
-        """ Nonlinear part of step with self_steepening and raman """
-        # |A|^2
-        self.cl_copy(self.buf_mod, field_buffer)
-        self.prg.cl_square_abs2(self.queue, self.shape, None,
-                                self.buf_mod.data)
-
-        # conv = ifft(h_R*(fft(|A|^2)))
-        self.cl_copy(self.buf_conv, self.buf_mod)
-        self.plan.execute(self.buf_conv.data, inverse = True)
-        self.prg.cl_mul(self.queue, self.shape, None,
-                        self.buf_conv.data, self.buf_h_R.data)
-        self.plan.execute(self.buf_conv.data)
-
-        # p = fft( A*( (1-f_R)*|A|^2 + f_R*conv ) )
-        self.prg.cl_nonlinear_with_all_st1(self.queue, self.shape, None,
-                                         field_buffer.data, self.buf_mod.data, self.buf_conv.data,
-                                         self.np_float(self.f_R), self.np_float(self.f_R_inv))
-        self.plan.execute(field_buffer.data, inverse = True)
-
-        # A_out = ifft( factor*(1 + omega*ss_factor)*p)
-        self.prg.cl_nonlinear_with_all_st2_with_ss(self.queue, self.shape, None, field_buffer.data,
-                              self.buf_nn_factor.data, self.np_float(self.gamma))
-        self.plan.execute(field_buffer.data)
-
-        self.prg.cl_step_mul(self.queue, self.shape, None,
-                             field_buffer.data, self.np_float(stepsize))
-
-    def cl_n_with_all(self, field_buffer, stepsize):
-        """ Nonlinear part of step with self_steepening and raman """
-        # |A|^2
-        self.cl_copy(self.buf_mod, field_buffer)
-        self.prg.cl_square_abs2(self.queue, self.shape, None,
-                                self.buf_mod.data)
-
-        # conv = ifft(h_R*(fft(|A|^2)))
-        self.cl_copy(self.buf_conv, self.buf_mod)
-        self.plan.execute(self.buf_conv.data, inverse = True)
-        self.prg.cl_mul(self.queue, self.shape, None,
-                        self.buf_conv.data, self.buf_h_R.data)
-        self.plan.execute(self.buf_conv.data)
-
-        # p = A*( (1-f_R)*|A|^2 + f_R*conv )
-        self.prg.cl_nonlinear_with_all_st1(self.queue, self.shape, None,
-                                         field_buffer.data, self.buf_mod.data, self.buf_conv.data,
-                                         self.np_float(self.f_R), self.np_float(self.f_R_inv))
-
-        # A_out = factor*p
-        self.prg.cl_nonlinear_with_all_st2_without_ss(self.queue, self.shape, None, field_buffer.data,
-                                                  self.np_float(self.gamma))
-
-        self.prg.cl_step_mul(self.queue, self.shape, None,
-                             field_buffer.data, self.np_float(stepsize))
-
 
 
     def cl_sum(self, first_buffer, first_factor, second_buffer, second_factor):
@@ -983,12 +872,6 @@
     print("Max relative error: %e" % MAX_RELATIVE_ERROR)
 
     # Expect both plots to appear identical:
-<<<<<<< HEAD
-    double_plot(SYS.domain.t, NO_OCL_POWER, SYS.domain.t, OCL_POWER,
-                x_label=labels["t"], y_label=labels["P_t"],
-                X_label=labels["t"], Y_label=labels["P_t"])
-               
-=======
     multi_plot(SYS.domain.t, [NO_OCL_POWER, OCL_POWER], z_labels=['CPU','GPU'],
                 x_label=labels["t"], y_label=labels["P_t"], use_fill=False)
 
@@ -1109,9 +992,21 @@
     stop = time.time()
     OCL_DURATION = (stop - start)
     OCL_OUT = sys.fields["ocl_fibre"]
+    
+    sys = System(DOMAIN)
+    sys.add(Sech(peak_power=P_0, width=WIDTH, using_fwhm=True))
+    sys.add(OpenclFibre("ocl_fibre", beta=BETA, gamma=GAMMA, self_steepening=TAU_SHOCK, use_all='hollenbeck',
+                        method='acl_rk4ip', length=LENGTH))
+
+    start = time.time()
+    sys.run()
+    stop = time.time()
+    OCLA_DURATION = (stop - start)
+    OCLA_OUT = sys.fields["ocl_fibre"]
 
     NO_OCL_POWER = temporal_power(NO_OCL_OUT)
     OCL_POWER = temporal_power(OCL_OUT)
+    OCLA_POWER = temporal_power(OCLA_OUT)
     DELTA_POWER = NO_OCL_POWER - OCL_POWER
 
     MEAN_RELATIVE_ERROR = np.mean(np.abs(DELTA_POWER))
@@ -1122,11 +1017,11 @@
 
     print("Run time without OpenCL: %e" % NO_OCL_DURATION)
     print("Run time with OpenCL: %e" % OCL_DURATION)
+    print("Run time with OpenCL and adaptive step: %e" % OCLA_DURATION)
     print("Mean relative error: %e" % MEAN_RELATIVE_ERROR)
     print("Max relative error: %e" % MAX_RELATIVE_ERROR)
 
     # Expect both plots to appear identical:
-    multi_plot(SYS.domain.t, [NO_OCL_POWER, OCL_POWER], z_labels=['CPU','GPU'],
+    multi_plot(SYS.domain.t, [NO_OCL_POWER, OCL_POWER, OCLA_POWER], z_labels=['CPU','GPU','AGPU'],
                 x_label=labels["t"], y_label=labels["P_t"], use_fill=False)
 
->>>>>>> 50e6921e
