
"""
    Copyright (C) 2011, 2012  David Bolt

    This file is part of pyofss.

    This program is free software: you can redistribute it and/or modify
    it under the terms of the GNU General Public License as published by
    the Free Software Foundation, either version 3 of the License, or
    (at your option) any later version.

    This program is distributed in the hope that it will be useful,
    but WITHOUT ANY WARRANTY; without even the implied warranty of
    MERCHANTABILITY or FITNESS FOR A PARTICULAR PURPOSE.  See the
    GNU General Public License for more details.

    You should have received a copy of the GNU General Public License
    along with this program.  If not, see <http://www.gnu.org/licenses/>.
"""

from .linearity import Linearity
from .nonlinearity import Nonlinearity
from .stepper import Stepper


class Fibre(object):
    """
    :param string name: Name of this module
    :param double length: Length of fibre
    :param object alpha: Attenuation of fibre
    :param object beta: Dispersion of fibre
    :param double gamma: Nonlinearity of fibre
    :param string sim_type: Type of simulation
    :param Uint traces: Number of field traces required
    :param double local_error: Relative local error used in adaptive stepper
    :param string method: Method to use in ODE solver
    :param Uint total_steps: Number of steps to use for ODE integration
    :param bool self_steepening: Toggles inclusion of self-steepening effects
    :param bool raman_scattering: Toggles inclusion of raman-scattering effects
    :param float rs_factor: Factor determining the amount of raman-scattering
    :param bool use_all: Toggles use of general expression for nonlinearity
    :param double centre_omega: Angular frequency used within dispersion class
    :param double tau_1: Constant used in Raman scattering calculation
    :param double tau_2: Constant used in Raman scattering calculation
    :param double f_R: Constant setting the fraction of Raman scattering used

    sim_type is either default or wdm.

    traces: If greater than 1, will save the field at uniformly-spaced points
    during fibre propagation. If zero, will output all saved points used.
    This is useful if using an adaptive stepper which will likely save
    points non-uniformly.

    method: simulation method such as RK4IP, ARK4IP.

    total_steps: If a non-adaptive stepper is used, this will be used
    to set the step-size between successive points along the fibre.

    local_error: Relative local error to aim for between propagtion points.
    """
    def __init__(self, name="fibre", length=1.0, alpha=None,
                 beta=None, gamma=0.0, sim_type=None, traces=1,
                 local_error=1.0e-6, method="RK4IP", total_steps=100,
                 self_steepening=False, raman_scattering=False,
                 rs_factor=0.003, use_all=False, centre_omega=None,
                 tau_1=12.2e-3, tau_2=32.0e-3, f_R=0.18):

        use_cache = not(method.upper().startswith('A'))

        self.name = name
        self.length = length
        self.linearity = Linearity(alpha, beta, sim_type,
                                   use_cache, centre_omega)
        self.nonlinearity = Nonlinearity(gamma, sim_type, self_steepening,
                                         raman_scattering, rs_factor,
                                         use_all, tau_1, tau_2, f_R)
        self.domain = None

        class Function():
            """ Class to hold linear and nonlinear functions. """
            def __init__(self, l, n, linear, nonlinear):
                self.l = l
                self.n = n
                self.linear = linear
                self.nonlinear = nonlinear

            def __call__(self, A, z):
                return self.l(A, z) + self.n(A, z)

        self.function = Function(self.l, self.n, self.linear, self.nonlinear)

        self.stepper = Stepper(traces, local_error, method, self.function,
                               self.length, total_steps)

    def __call__(self, domain, field):
        if self.domain != domain or \
                self.linearity.factor is None or \
                self.nonlinearity.factor is None:
            self.linearity(domain)
            self.nonlinearity(domain)
            self.domain = domain

        # Set temporal and spectral arrays for storage:
        self.stepper.storage.t = domain.t
        self.stepper.storage.nu = domain.nu

        # Propagate field through fibre:
        return self.stepper(field)

    def l(self, A, z):
        """ Linear term. """
        return self.linearity.lin(A, z)

    def linear(self, A, h):
        """ Linear term in exponential factor. """
        return self.linearity.exp_lin(A, h)

    def n(self, A, z):
        """ Nonlinear term. """
        return self.nonlinearity.non(A, z)

    def nonlinear(self, A, h, B):
        """ Nonlinear term in exponential factor. """
        return self.nonlinearity.exp_non(A, h, B)


if __name__ == "__main__":
    """
    Plot the result of a Gaussian pulse propagating through optical fibre.
    Simulates both (third-order) dispersion and nonlinearity.
    Use five different methods: ss_simple, ss_symmetric, ss_sym_rk4,
    ss_sym_rkf, and rk4ip. Expect all five methods to produce similar results;
    plot traces should all overlap. Separate traces should only be seen at
    a high zoom level.
    """
    from pyofss import Domain, System, Gaussian, Fibre
    from pyofss import temporal_power, multi_plot, labels

    import time

    domain = Domain(bit_width=200.0, samples_per_bit=2048*2)
    gaussian = Gaussian(peak_power=1.0, width=1.0)

    P_ts = []
<<<<<<< HEAD
    methods = ['ss_simple',
            'ss_symmetric', 'ss_symmetric+ss', 'ss_symmetric+raman',  'ss_symmetric+all',
            'ss_sym_rk4',
=======
    methods = ['ss_simple', 
            'ss_symmetric', 'ss_symmetric+ss', 'ss_symmetric+raman',  'ss_symmetric+all',  
            'ss_sym_rk4', 
>>>>>>> 50e6921e
            'rk4ip', 'rk4ip+ss', 'rk4ip+raman', 'rk4ip+all']

    for m in methods:
        sys = System(domain)
        sys.add(gaussian)
        if m.count('+') == 0:
            sys.add(Fibre(length=5.0, method=m, total_steps=50,
                      beta=[0.0, 0.0, 0.0, 1.0], gamma=1.0))
        else:
            if m.split('+')[1] == 'ss':
                sys.add(Fibre(length=5.0, method=m.split('+')[0], total_steps=50,
                      beta=[0.0, 0.0, 0.0, 1.0], gamma=1.0, self_steepening=True))
            elif m.split('+')[1] == 'raman':
                sys.add(Fibre(length=5.0, method=m.split('+')[0], total_steps=50,
                      beta=[0.0, 0.0, 0.0, 1.0], gamma=1.0, use_all='hollenbeck'))
            else:
                sys.add(Fibre(length=5.0, method=m.split('+')[0], total_steps=50,
                      beta=[0.0, 0.0, 0.0, 1.0], gamma=1.0, self_steepening=True, use_all='hollenbeck'))

        start = time.time()
        sys.run()
        stop = time.time()
        P_ts.append(temporal_power(sys.field))

        print("Run time for {} method is {}".format(m, stop-start))

    multi_plot(sys.domain.t, P_ts, methods, labels["t"], labels["P_t"],
               methods, x_range=(-20.0, 40.0), use_fill=False)<|MERGE_RESOLUTION|>--- conflicted
+++ resolved
@@ -142,16 +142,10 @@
     gaussian = Gaussian(peak_power=1.0, width=1.0)
 
     P_ts = []
-<<<<<<< HEAD
     methods = ['ss_simple',
-            'ss_symmetric', 'ss_symmetric+ss', 'ss_symmetric+raman',  'ss_symmetric+all',
-            'ss_sym_rk4',
-=======
-    methods = ['ss_simple', 
-            'ss_symmetric', 'ss_symmetric+ss', 'ss_symmetric+raman',  'ss_symmetric+all',  
-            'ss_sym_rk4', 
->>>>>>> 50e6921e
-            'rk4ip', 'rk4ip+ss', 'rk4ip+raman', 'rk4ip+all']
+               'ss_symmetric', 'ss_symmetric+ss', 'ss_symmetric+raman', 'ss_symmetric+all',
+               'ss_sym_rk4',
+               'rk4ip', 'rk4ip+ss', 'rk4ip+raman', 'rk4ip+all']
 
     for m in methods:
         sys = System(domain)
